--- conflicted
+++ resolved
@@ -37,11 +37,8 @@
 
 		handlers:    make(map[string]interface{}),
 		synchronous: pref.Synchronous,
-<<<<<<< HEAD
 		verbose:     pref.Verbose,
-=======
 		parseMode:   pref.ParseMode,
->>>>>>> 98a898f4
 		stop:        make(chan struct{}),
 		reporter:    pref.Reporter,
 		client:      client,
@@ -70,11 +67,8 @@
 
 	handlers    map[string]interface{}
 	synchronous bool
-<<<<<<< HEAD
 	verbose     bool
-=======
 	parseMode   ParseMode
->>>>>>> 98a898f4
 	reporter    func(error)
 	stop        chan struct{}
 	client      *http.Client
@@ -99,16 +93,14 @@
 	// It makes ProcessUpdate return after the handler is finished.
 	Synchronous bool
 
-<<<<<<< HEAD
 	// Verbose mode let you to debug the bot
 	// Shows upcoming requests
 	Verbose bool
-=======
+
 	// ParseMode used to set default parse mode of all sent messages.
 	// It attaches to every send, edit or whatever method. You also
 	// will be able to override the default mode by passing a new one.
 	ParseMode ParseMode
->>>>>>> 98a898f4
 
 	// Reporter is a callback function that will get called
 	// on any panics recovered from endpoint handlers.
